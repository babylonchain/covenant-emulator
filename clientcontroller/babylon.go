package clientcontroller

import (
	"context"
	"fmt"
	"time"

	sdkmath "cosmossdk.io/math"
	"github.com/btcsuite/btcd/btcec/v2"
	stakingtypes "github.com/cosmos/cosmos-sdk/x/staking/types"

	bbntypes "github.com/babylonchain/babylon/types"
	btcctypes "github.com/babylonchain/babylon/x/btccheckpoint/types"
	btclctypes "github.com/babylonchain/babylon/x/btclightclient/types"
	btcstakingtypes "github.com/babylonchain/babylon/x/btcstaking/types"
	bbnclient "github.com/babylonchain/rpc-client/client"
	"github.com/btcsuite/btcd/btcutil"
	"github.com/btcsuite/btcd/chaincfg"
	sdkclient "github.com/cosmos/cosmos-sdk/client"
	"github.com/cosmos/cosmos-sdk/crypto/keys/secp256k1"
	sdk "github.com/cosmos/cosmos-sdk/types"
	sdkquery "github.com/cosmos/cosmos-sdk/types/query"
	"github.com/cosmos/relayer/v2/relayer/provider"
	"go.uber.org/zap"

	"github.com/babylonchain/covenant-emulator/config"
	"github.com/babylonchain/covenant-emulator/types"
)

var _ ClientController = &BabylonController{}

type BabylonController struct {
	bbnClient *bbnclient.Client
	cfg       *config.BBNConfig
	btcParams *chaincfg.Params
	logger    *zap.Logger
}

func NewBabylonController(
	cfg *config.BBNConfig,
	btcParams *chaincfg.Params,
	logger *zap.Logger,
) (*BabylonController, error) {

	bbnConfig := config.BBNConfigToBabylonConfig(cfg)

	if err := bbnConfig.Validate(); err != nil {
		return nil, fmt.Errorf("invalid config for Babylon client: %w", err)
	}

	bc, err := bbnclient.New(
		&bbnConfig,
		logger,
	)
	if err != nil {
		return nil, fmt.Errorf("failed to create Babylon client: %w", err)
	}

	return &BabylonController{
		bc,
		cfg,
		btcParams,
		logger,
	}, nil
}

func (bc *BabylonController) mustGetTxSigner() string {
	signer := bc.GetKeyAddress()
	prefix := bc.cfg.AccountPrefix
	return sdk.MustBech32ifyAddressBytes(prefix, signer)
}

func (bc *BabylonController) GetKeyAddress() sdk.AccAddress {
	// get key address, retrieves address based on key name which is configured in
	// cfg *stakercfg.BBNConfig. If this fails, it means we have misconfiguration problem
	// and we should panic.
	// This is checked at the start of BabylonController, so if it fails something is really wrong

	keyRec, err := bc.bbnClient.GetKeyring().Key(bc.cfg.Key)

	if err != nil {
		panic(fmt.Sprintf("Failed to get key address: %s", err))
	}

	addr, err := keyRec.GetAddress()

	if err != nil {
		panic(fmt.Sprintf("Failed to get key address: %s", err))
	}

	return addr
}

func (bc *BabylonController) QueryStakingParams() (*types.StakingParams, error) {
	// query btc checkpoint params
	ckptParamRes, err := bc.bbnClient.QueryClient.BTCCheckpointParams()
	if err != nil {
		return nil, fmt.Errorf("failed to query params of the btccheckpoint module: %v", err)
	}

	// query btc staking params
	stakingParamRes, err := bc.bbnClient.QueryClient.BTCStakingParams()
	if err != nil {
		return nil, fmt.Errorf("failed to query staking params: %v", err)
	}

	covenantPks := make([]*btcec.PublicKey, 0, len(stakingParamRes.Params.CovenantPks))
	for _, pk := range stakingParamRes.Params.CovenantPks {
		covPk, err := pk.ToBTCPK()
		if err != nil {
			return nil, fmt.Errorf("invalid covenant public key")
		}
		covenantPks = append(covenantPks, covPk)
	}
	slashingAddress, err := btcutil.DecodeAddress(stakingParamRes.Params.SlashingAddress, bc.btcParams)
	if err != nil {
		return nil, err
	}

	return &types.StakingParams{
		ComfirmationTimeBlocks:    ckptParamRes.Params.BtcConfirmationDepth,
		FinalizationTimeoutBlocks: ckptParamRes.Params.CheckpointFinalizationTimeout,
		MinSlashingTxFeeSat:       btcutil.Amount(stakingParamRes.Params.MinSlashingTxFeeSat),
		CovenantPks:               covenantPks,
		SlashingAddress:           slashingAddress,
		CovenantQuorum:            stakingParamRes.Params.CovenantQuorum,
		SlashingRate:              stakingParamRes.Params.SlashingRate,
		MinComissionRate:          stakingParamRes.Params.MinCommissionRate,
		MinUnbondingTime:          stakingParamRes.Params.MinUnbondingTime,
	}, nil
}

func (bc *BabylonController) reliablySendMsg(msg sdk.Msg) (*provider.RelayerTxResponse, error) {
	return bc.reliablySendMsgs([]sdk.Msg{msg})
}

func (bc *BabylonController) reliablySendMsgs(msgs []sdk.Msg) (*provider.RelayerTxResponse, error) {
	return bc.bbnClient.ReliablySendMsgs(
		context.Background(),
		msgs,
		expectedErrors,
		unrecoverableErrors,
	)
}

// SubmitCovenantSigs submits the Covenant signature via a MsgAddCovenantSig to Babylon if the daemon runs in Covenant mode
// it returns tx hash and error
func (bc *BabylonController) SubmitCovenantSigs(covSigs []*types.CovenantSigs) (*types.TxResponse, error) {
	msgs := make([]sdk.Msg, 0, len(covSigs))
	for _, covSig := range covSigs {
		bip340UnbondingSig := bbntypes.NewBIP340SignatureFromBTCSig(covSig.UnbondingSig)
		msgs = append(msgs, &btcstakingtypes.MsgAddCovenantSigs{
			Signer:                  bc.mustGetTxSigner(),
			Pk:                      bbntypes.NewBIP340PubKeyFromBTCPK(covSig.PublicKey),
			StakingTxHash:           covSig.StakingTxHash.String(),
			SlashingTxSigs:          covSig.SlashingSigs,
			UnbondingTxSig:          bip340UnbondingSig,
			SlashingUnbondingTxSigs: covSig.SlashingUnbondingSigs,
		})
	}
	res, err := bc.reliablySendMsgs(msgs)
	if err != nil {
		return nil, err
	}

	return &types.TxResponse{TxHash: res.TxHash, Events: res.Events}, nil
}

func (bc *BabylonController) QueryPendingDelegations(limit uint64) ([]*types.Delegation, error) {
	return bc.queryDelegationsWithStatus(btcstakingtypes.BTCDelegationStatus_PENDING, limit)
}

func (bc *BabylonController) QueryActiveDelegations(limit uint64) ([]*types.Delegation, error) {
	return bc.queryDelegationsWithStatus(btcstakingtypes.BTCDelegationStatus_ACTIVE, limit)
}

// queryDelegationsWithStatus queries BTC delegations that need a Covenant signature
// with the given status (either pending or unbonding)
// it is only used when the program is running in Covenant mode
func (bc *BabylonController) queryDelegationsWithStatus(status btcstakingtypes.BTCDelegationStatus, limit uint64) ([]*types.Delegation, error) {
	pagination := &sdkquery.PageRequest{
		Limit: limit,
	}

	res, err := bc.bbnClient.QueryClient.BTCDelegations(status, pagination)
	if err != nil {
		return nil, fmt.Errorf("failed to query BTC delegations: %v", err)
	}

	dels := make([]*types.Delegation, 0, len(res.BtcDelegations))
	for _, delResp := range res.BtcDelegations {
		del, err := DelegationRespToDelegation(delResp)
		if err != nil {
			return nil, err
		}

		dels = append(dels, del)
	}

	return dels, nil
}

func getContextWithCancel(timeout time.Duration) (context.Context, context.CancelFunc) {
	ctx, cancel := context.WithTimeout(context.Background(), timeout)
	return ctx, cancel
}

func (bc *BabylonController) Close() error {
	if !bc.bbnClient.IsRunning() {
		return nil
	}

	return bc.bbnClient.Stop()
}

func DelegationRespToDelegation(del *btcstakingtypes.BTCDelegationResponse) (*types.Delegation, error) {
	var (
		covenantSigs []*types.CovenantAdaptorSigInfo
		undelegation *types.Undelegation
		err          error
	)

	if del.StakingTxHex == "" {
		return nil, fmt.Errorf("staking tx should not be empty in delegation")
	}

	if del.SlashingTxHex == "" {
		return nil, fmt.Errorf("slashing tx should not be empty in delegation")
	}

	for _, s := range del.CovenantSigs {
		covSigInfo := &types.CovenantAdaptorSigInfo{
			Pk:   s.CovPk.MustToBTCPK(),
			Sigs: s.AdaptorSigs,
		}
		covenantSigs = append(covenantSigs, covSigInfo)
	}

	if del.UndelegationResponse != nil {
		undelegation, err = UndelegationRespToUndelegation(del.UndelegationResponse)
		if err != nil {
			return nil, err
		}
	}

	fpBtcPks := make([]*btcec.PublicKey, 0, len(del.FpBtcPkList))
	for _, fp := range del.FpBtcPkList {
		fpBtcPks = append(fpBtcPks, fp.MustToBTCPK())
	}

	return &types.Delegation{
<<<<<<< HEAD
		BtcPk:            del.BtcPk.MustToBTCPK(),
		FpBtcPks:         fpBtcPks,
		TotalSat:         del.TotalSat,
		StartHeight:      del.StartHeight,
		EndHeight:        del.EndHeight,
		StakingTxHex:     stakingTxHex,
		SlashingTxHex:    slashingTxHex,
		StakingOutputIdx: del.StakingOutputIdx,
		CovenantSigs:     covenantSigs,
		UnbondingTime:    del.UnbondingTime,
		BtcUndelegation:  undelegation,
	}
=======
		BtcPk:           del.BtcPk.MustToBTCPK(),
		FpBtcPks:        fpBtcPks,
		TotalSat:        del.TotalSat,
		StartHeight:     del.StartHeight,
		EndHeight:       del.EndHeight,
		StakingTxHex:    del.StakingTxHex,
		SlashingTxHex:   del.SlashingTxHex,
		CovenantSigs:    covenantSigs,
		UnbondingTime:   del.UnbondingTime,
		BtcUndelegation: undelegation,
	}, nil
>>>>>>> 6cb25a99
}

func UndelegationRespToUndelegation(undel *btcstakingtypes.BTCUndelegationResponse) (*types.Undelegation, error) {
	var (
		covenantSlashingSigs  []*types.CovenantAdaptorSigInfo
		covenantUnbondingSigs []*types.CovenantSchnorrSigInfo
		err                   error
	)

	if undel.UnbondingTxHex == "" {
		return nil, fmt.Errorf("staking tx should not be empty in undelegation")
	}

	if undel.SlashingTxHex == "" {
		return nil, fmt.Errorf("slashing tx should not be empty in undelegation")
	}

	for _, unbondingSig := range undel.CovenantUnbondingSigList {
		sig, err := unbondingSig.Sig.ToBTCSig()
		if err != nil {
			return nil, err
		}
		sigInfo := &types.CovenantSchnorrSigInfo{
			Pk:  unbondingSig.Pk.MustToBTCPK(),
			Sig: sig,
		}
		covenantUnbondingSigs = append(covenantUnbondingSigs, sigInfo)
	}

	for _, s := range undel.CovenantSlashingSigs {
		covSigInfo := &types.CovenantAdaptorSigInfo{
			Pk:   s.CovPk.MustToBTCPK(),
			Sigs: s.AdaptorSigs,
		}
		covenantSlashingSigs = append(covenantSlashingSigs, covSigInfo)
	}

	delegatorUnbondingSig := new(bbntypes.BIP340Signature)
	if undel.DelegatorUnbondingSigHex != "" {
		delegatorUnbondingSig, err = bbntypes.NewBIP340SignatureFromHex(undel.DelegatorUnbondingSigHex)
		if err != nil {
			return nil, err
		}
	}

	return &types.Undelegation{
		UnbondingTxHex:        undel.UnbondingTxHex,
		SlashingTxHex:         undel.SlashingTxHex,
		CovenantSlashingSigs:  covenantSlashingSigs,
		CovenantUnbondingSigs: covenantUnbondingSigs,
		DelegatorUnbondingSig: delegatorUnbondingSig,
	}, nil
}

// Currently this is only used for e2e tests, probably does not need to add it into the interface
func (bc *BabylonController) CreateBTCDelegation(
	delBabylonPk *secp256k1.PubKey,
	delBtcPk *bbntypes.BIP340PubKey,
	fpPks []*btcec.PublicKey,
	pop *btcstakingtypes.ProofOfPossession,
	stakingTime uint32,
	stakingValue int64,
	stakingTxInfo *btcctypes.TransactionInfo,
	slashingTx *btcstakingtypes.BTCSlashingTx,
	delSlashingSig *bbntypes.BIP340Signature,
	unbondingTx []byte,
	unbondingTime uint32,
	unbondingValue int64,
	unbondingSlashingTx *btcstakingtypes.BTCSlashingTx,
	delUnbondingSlashingSig *bbntypes.BIP340Signature,
) (*types.TxResponse, error) {
	fpBtcPks := make([]bbntypes.BIP340PubKey, 0, len(fpPks))
	for _, v := range fpPks {
		fpBtcPks = append(fpBtcPks, *bbntypes.NewBIP340PubKeyFromBTCPK(v))
	}
	msg := &btcstakingtypes.MsgCreateBTCDelegation{
		Signer:                        bc.mustGetTxSigner(),
		BabylonPk:                     delBabylonPk,
		Pop:                           pop,
		BtcPk:                         delBtcPk,
		FpBtcPkList:                   fpBtcPks,
		StakingTime:                   stakingTime,
		StakingValue:                  stakingValue,
		StakingTx:                     stakingTxInfo,
		SlashingTx:                    slashingTx,
		DelegatorSlashingSig:          delSlashingSig,
		UnbondingTx:                   unbondingTx,
		UnbondingTime:                 unbondingTime,
		UnbondingValue:                unbondingValue,
		UnbondingSlashingTx:           unbondingSlashingTx,
		DelegatorUnbondingSlashingSig: delUnbondingSlashingSig,
	}

	res, err := bc.reliablySendMsg(msg)
	if err != nil {
		return nil, err
	}

	return &types.TxResponse{TxHash: res.TxHash}, nil
}

// Register a finality provider to Babylon
// Currently this is only used for e2e tests, probably does not need to add it into the interface
func (bc *BabylonController) RegisterFinalityProvider(
	bbnPubKey *secp256k1.PubKey, btcPubKey *bbntypes.BIP340PubKey, commission *sdkmath.LegacyDec,
	description *stakingtypes.Description, pop *btcstakingtypes.ProofOfPossession) (*provider.RelayerTxResponse, error) {
	registerMsg := &btcstakingtypes.MsgCreateFinalityProvider{
		Signer:      bc.mustGetTxSigner(),
		Commission:  commission,
		BabylonPk:   bbnPubKey,
		BtcPk:       btcPubKey,
		Description: description,
		Pop:         pop,
	}

	return bc.reliablySendMsgs([]sdk.Msg{registerMsg})
}

// Insert BTC block header using rpc client
// Currently this is only used for e2e tests, probably does not need to add it into the interface
func (bc *BabylonController) InsertBtcBlockHeaders(headers []bbntypes.BTCHeaderBytes) (*provider.RelayerTxResponse, error) {
	msg := &btclctypes.MsgInsertHeaders{
		Signer:  bc.mustGetTxSigner(),
		Headers: headers,
	}

	res, err := bc.reliablySendMsg(msg)
	if err != nil {
		return nil, err
	}

	return res, nil
}

// QueryFinalityProvider queries finality providers
// Currently this is only used for e2e tests, probably does not need to add this into the interface
func (bc *BabylonController) QueryFinalityProviders() ([]*btcstakingtypes.FinalityProviderResponse, error) {
	var fps []*btcstakingtypes.FinalityProviderResponse
	pagination := &sdkquery.PageRequest{
		Limit: 100,
	}

	ctx, cancel := getContextWithCancel(bc.cfg.Timeout)
	defer cancel()

	clientCtx := sdkclient.Context{Client: bc.bbnClient.RPCClient}

	queryClient := btcstakingtypes.NewQueryClient(clientCtx)

	for {
		queryRequest := &btcstakingtypes.QueryFinalityProvidersRequest{
			Pagination: pagination,
		}
		res, err := queryClient.FinalityProviders(ctx, queryRequest)
		if err != nil {
			return nil, fmt.Errorf("failed to query finality providers: %v", err)
		}
		fps = append(fps, res.FinalityProviders...)
		if res.Pagination == nil || res.Pagination.NextKey == nil {
			break
		}

		pagination.Key = res.Pagination.NextKey
	}

	return fps, nil
}

// Currently this is only used for e2e tests, probably does not need to add this into the interface
func (bc *BabylonController) QueryBtcLightClientTip() (*btclctypes.BTCHeaderInfoResponse, error) {
	ctx, cancel := getContextWithCancel(bc.cfg.Timeout)
	defer cancel()

	clientCtx := sdkclient.Context{Client: bc.bbnClient.RPCClient}

	queryClient := btclctypes.NewQueryClient(clientCtx)

	queryRequest := &btclctypes.QueryTipRequest{}
	res, err := queryClient.Tip(ctx, queryRequest)
	if err != nil {
		return nil, fmt.Errorf("failed to query BTC tip: %v", err)
	}

	return res.Header, nil
}<|MERGE_RESOLUTION|>--- conflicted
+++ resolved
@@ -249,32 +249,18 @@
 	}
 
 	return &types.Delegation{
-<<<<<<< HEAD
 		BtcPk:            del.BtcPk.MustToBTCPK(),
 		FpBtcPks:         fpBtcPks,
 		TotalSat:         del.TotalSat,
 		StartHeight:      del.StartHeight,
 		EndHeight:        del.EndHeight,
-		StakingTxHex:     stakingTxHex,
-		SlashingTxHex:    slashingTxHex,
+		StakingTxHex:     del.StakingTxHex,
+		SlashingTxHex:    del.SlashingTxHex,
 		StakingOutputIdx: del.StakingOutputIdx,
 		CovenantSigs:     covenantSigs,
 		UnbondingTime:    del.UnbondingTime,
 		BtcUndelegation:  undelegation,
-	}
-=======
-		BtcPk:           del.BtcPk.MustToBTCPK(),
-		FpBtcPks:        fpBtcPks,
-		TotalSat:        del.TotalSat,
-		StartHeight:     del.StartHeight,
-		EndHeight:       del.EndHeight,
-		StakingTxHex:    del.StakingTxHex,
-		SlashingTxHex:   del.SlashingTxHex,
-		CovenantSigs:    covenantSigs,
-		UnbondingTime:   del.UnbondingTime,
-		BtcUndelegation: undelegation,
 	}, nil
->>>>>>> 6cb25a99
 }
 
 func UndelegationRespToUndelegation(undel *btcstakingtypes.BTCUndelegationResponse) (*types.Undelegation, error) {
