--- conflicted
+++ resolved
@@ -103,20 +103,6 @@
 func (ce *CovenantEmulator) Config() *covcfg.Config {
 	return ce.config
 }
-<<<<<<< HEAD
-
-func (ce *CovenantEmulator) PublicKeyStr() string {
-	return hex.EncodeToString(schnorr.SerializePubKey(ce.pk))
-}
-
-func (ce *CovenantEmulator) UpdateParams() error {
-	params, err := ce.getParamsWithRetry()
-	if err != nil {
-		return err
-	}
-	ce.params = params
-=======
->>>>>>> 869dbfdb
 
 func (ce *CovenantEmulator) PublicKeyStr() string {
 	return hex.EncodeToString(schnorr.SerializePubKey(ce.pk))
